# This Makefile.am is in the public domain
AM_CPPFLAGS = -I$(top_srcdir)/src/include
SUBDIRS = src doc
ACLOCAL_AMFLAGS = -I m4

<<<<<<< HEAD
app:
	mkdir -p $(PACKAGE)-$(VERSION)-app
	tar cf - configure.ac AUTHORS README doc/*.1 doc/*.5 doc/Makefile.am Makefile.am `find src/ -name "*.c" -o -name "*.h" -o -name Makefile.am` | (cd $(PACKAGE)-$(VERSION)-app ; tar xf -)
	tar cf $(PACKAGE)-$(VERSION)-app.tgz $(PACKAGE)-$(VERSION)-app
	rm -rf $(PACKAGE)-$(VERSION)-app
=======

EXTRA_DIST = AUTHORS
>>>>>>> 23fde032
<|MERGE_RESOLUTION|>--- conflicted
+++ resolved
@@ -2,14 +2,10 @@
 AM_CPPFLAGS = -I$(top_srcdir)/src/include
 SUBDIRS = src doc
 ACLOCAL_AMFLAGS = -I m4
+EXTRA_DIST = AUTHORS
 
-<<<<<<< HEAD
 app:
 	mkdir -p $(PACKAGE)-$(VERSION)-app
 	tar cf - configure.ac AUTHORS README doc/*.1 doc/*.5 doc/Makefile.am Makefile.am `find src/ -name "*.c" -o -name "*.h" -o -name Makefile.am` | (cd $(PACKAGE)-$(VERSION)-app ; tar xf -)
 	tar cf $(PACKAGE)-$(VERSION)-app.tgz $(PACKAGE)-$(VERSION)-app
-	rm -rf $(PACKAGE)-$(VERSION)-app
-=======
-
-EXTRA_DIST = AUTHORS
->>>>>>> 23fde032
+	rm -rf $(PACKAGE)-$(VERSION)-app