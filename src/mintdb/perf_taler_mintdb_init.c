/*
   This file is part of TALER
   Copyright (C) 2014, 2015 Christian Grothoff (and other contributing authors)

   TALER is free software; you can redistribute it and/or modify it under the
   terms of the GNU General Public License as published by the Free Software
   Foundation; either version 3, or (at your option) any later version.

   TALER is distributed in the hope that it will be useful, but WITHOUT ANY
   WARRANTY; without even the implied warranty of MERCHANTABILITY or FITNESS FOR
   A PARTICULAR PURPOSE.  See the GNU General Public License for more details.

   You should have received a copy of the GNU General Public License along with
   TALER; see the file COPYING.  If not, If not, see <http://www.gnu.org/licenses/>
   */
/**
 * @file mintdb/perf_taler_mintdb_init.c
 * @brief Interpreter library for mint database performance analysis
 * @author Nicolas Fournier
 */
#include "platform.h"
#include "perf_taler_mintdb_init.h"
#include <gnunet/gnunet_signatures.h>
#include "taler_signatures.h"
#include "taler_amount_lib.h"


#define CURRENCY "EUR"
#define PERF_TALER_MINTDB_RSA_SIZE 256


/**
 * Generate a dummy DenominationKeyInformation for testing purposes
 * @return a dummy denomination key
 */
struct TALER_MINTDB_DenominationKeyIssueInformation *
PERF_TALER_MINTDB_denomination_init ()
{
  struct GNUNET_CRYPTO_EddsaPrivateKey *master_prvt;
  struct TALER_MINTDB_DenominationKeyIssueInformation *dki;
  struct TALER_DenominationPrivateKey denom_priv;
  struct TALER_DenominationPublicKey denom_pub;
  struct TALER_MINTDB_DenominationKeyInformationP issue;

  master_prvt = GNUNET_CRYPTO_eddsa_key_create();

  dki = GNUNET_new (struct TALER_MINTDB_DenominationKeyIssueInformation);
  GNUNET_assert (NULL != dki);
  denom_priv.rsa_private_key
    = GNUNET_CRYPTO_rsa_private_key_create (PERF_TALER_MINTDB_RSA_SIZE);
  GNUNET_assert (NULL != denom_priv.rsa_private_key);
  denom_pub.rsa_public_key =
    GNUNET_CRYPTO_rsa_private_key_get_public (denom_priv.rsa_private_key);
  GNUNET_assert (NULL != denom_pub.rsa_public_key);
  {/* issue */
    struct TALER_MasterSignatureP signature;
    struct TALER_DenominationKeyValidityPS properties;

    {/* properties */
      struct TALER_Amount amount;

      properties.purpose.purpose = htonl (TALER_SIGNATURE_MASTER_SIGNING_KEY_VALIDITY);
      properties.purpose.size = htonl (sizeof (struct TALER_DenominationKeyValidityPS));
      GNUNET_CRYPTO_eddsa_key_get_public (master_prvt,
                                          &properties.master.eddsa_pub);
      properties.start = GNUNET_TIME_absolute_hton (GNUNET_TIME_absolute_get());
      properties.expire_withdraw = GNUNET_TIME_absolute_hton (GNUNET_TIME_absolute_get_forever_());
      properties.expire_spend = GNUNET_TIME_absolute_hton (GNUNET_TIME_absolute_get_forever_());
      properties.expire_legal = GNUNET_TIME_absolute_hton (GNUNET_TIME_absolute_get_forever_());
      TALER_string_to_amount (CURRENCY ":1.1", &amount);
      TALER_amount_hton (&properties.value, &amount);
      TALER_string_to_amount (CURRENCY ":0.1", &amount);
      TALER_amount_hton (&properties.fee_withdraw, &amount);
      TALER_amount_hton (&properties.fee_deposit, &amount);
      TALER_amount_hton (&properties.fee_refresh, &amount);
      GNUNET_CRYPTO_rsa_public_key_hash (denom_pub.rsa_public_key,
                                         &properties.denom_hash);
      issue.properties = properties;
    }
    {/* signature */
      GNUNET_CRYPTO_eddsa_sign (master_prvt,
                                &properties.purpose,
                                &signature.eddsa_signature);
      issue.signature = signature;
    }
  }
  dki->denom_priv = denom_priv;
  dki->denom_pub = denom_pub;
  dki->issue = issue;
  GNUNET_free (master_prvt);
  return dki;
}


/**
 * Copies the given denomination
 * @param reserve the deposit copy
 * @return a copy of @a deposit; NULL if error
 */
struct TALER_MINTDB_DenominationKeyIssueInformation *
PERF_TALER_MINTDB_denomination_copy (const struct TALER_MINTDB_DenominationKeyIssueInformation *dki)
{
  struct TALER_MINTDB_DenominationKeyIssueInformation *copy;

  GNUNET_assert (NULL !=
                 (copy = GNUNET_new (struct TALER_MINTDB_DenominationKeyIssueInformation)));
  {/* denom_priv */
    copy->denom_priv.rsa_private_key =
      GNUNET_CRYPTO_rsa_private_key_dup ( dki->denom_priv.rsa_private_key);
  }
  {/* denom_pub */
    copy->denom_pub.rsa_public_key =
      GNUNET_CRYPTO_rsa_public_key_dup (dki->denom_pub.rsa_public_key);
  }
  {/* issue */
    copy->issue.properties = dki->issue.properties;
    copy->issue.signature = dki->issue.signature;
  }
  return copy;
}


/**
 * Free memory of a DenominationKeyIssueInformation
 * @param dki pointer to the struct to free
 */
int
PERF_TALER_MINTDB_denomination_free (struct TALER_MINTDB_DenominationKeyIssueInformation *dki)
{
  if (NULL ==dki)
    return GNUNET_OK;
  GNUNET_CRYPTO_rsa_private_key_free (dki->denom_priv.rsa_private_key);
  GNUNET_CRYPTO_rsa_public_key_free (dki->denom_pub.rsa_public_key);

  GNUNET_free (dki);
  return GNUNET_OK;
}


/**
 * Generate a dummy reserve for testing
 * @return a reserve with 1000 EUR in it
 */
struct PERF_TALER_MINTDB_Reserve *
PERF_TALER_MINTDB_reserve_init ()
{
  struct PERF_TALER_MINTDB_Reserve *reserve;

  GNUNET_assert (NULL !=
                 (reserve = GNUNET_new (struct PERF_TALER_MINTDB_Reserve)));
  {/* private */
    struct GNUNET_CRYPTO_EddsaPrivateKey *private;
    private = GNUNET_CRYPTO_eddsa_key_create ();
    GNUNET_assert (NULL != private);
    reserve->private = *private;
    GNUNET_free (private);
  }

  GNUNET_CRYPTO_eddsa_key_get_public (&reserve->private,
                                      &reserve->reserve.pub.eddsa_pub);
  GNUNET_assert (GNUNET_OK ==
                 TALER_string_to_amount (CURRENCY ":1000", &reserve->reserve.balance));
  reserve->reserve.expiry = GNUNET_TIME_absolute_get_forever_ ();
  return reserve;
}


/**
 * Copies the given reserve
 * @param reserve the reserve to copy
 * @return a copy of @a reserve; NULL if error
 */
struct PERF_TALER_MINTDB_Reserve *
PERF_TALER_MINTDB_reserve_copy (const struct PERF_TALER_MINTDB_Reserve *reserve)
{
  struct PERF_TALER_MINTDB_Reserve *copy;
  GNUNET_assert (NULL !=
                 (copy = GNUNET_new (struct PERF_TALER_MINTDB_Reserve)));
  *copy = *reserve;
  return copy;
}


/**
 * Free memory of a reserve
 * @param reserve pointer to the structure to be freed
 */
int
PERF_TALER_MINTDB_reserve_free (struct PERF_TALER_MINTDB_Reserve *reserve)
{
  if (NULL == reserve)
    return GNUNET_OK;
  GNUNET_free (reserve);
  return GNUNET_OK;
}


/**
 * Generate a dummy deposit for testing purposes
 * @param dki the denomination key used to sign the key
 */
struct TALER_MINTDB_Deposit *
PERF_TALER_MINTDB_deposit_init (const struct PERF_TALER_MINTDB_Coin *coin)
{
  struct TALER_MINTDB_Deposit *deposit;
  struct TALER_CoinSpendSignatureP csig;
  struct TALER_MerchantPublicKeyP merchant_pub;
  struct GNUNET_HashCode h_contract;
  struct GNUNET_HashCode h_wire;
  const char wire[] = "{"
    "\"type\":\"SEPA\","
    "\"IBAN\":\"DE67830654080004822650\","
    "\"NAME\":\"GNUNET E.\","
    "\"BIC\":\"GENODEF1SRL\""
    "}";
  static uint64_t transaction_id = 0;
  struct GNUNET_TIME_Absolute timestamp;
  struct GNUNET_TIME_Absolute refund_deadline;
  struct TALER_Amount amount_with_fee;
  struct TALER_Amount deposit_fee;

  GNUNET_assert (NULL !=
                 (deposit = GNUNET_malloc (sizeof (struct TALER_MINTDB_Deposit) + sizeof (wire))));
  GNUNET_CRYPTO_hash_create_random (GNUNET_CRYPTO_QUALITY_WEAK,
                                    &h_contract);
  GNUNET_CRYPTO_hash_create_random (GNUNET_CRYPTO_QUALITY_WEAK,
                                    &h_wire);
  { //csig
    struct u32_presign
    {
      struct GNUNET_CRYPTO_EccSignaturePurpose purpose;
      struct GNUNET_HashCode h_wire;
      struct GNUNET_HashCode h_contract;
    } unsigned_data;

    unsigned_data.h_contract = h_contract;
    unsigned_data.h_wire = h_wire;
    unsigned_data.purpose.size = htonl (sizeof (struct u32_presign));
    unsigned_data.purpose.purpose = htonl (GNUNET_SIGNATURE_PURPOSE_TEST);
    GNUNET_assert (GNUNET_OK ==
                   GNUNET_CRYPTO_eddsa_sign (&coin->priv,
                                             &unsigned_data.purpose,
                                             &csig.eddsa_signature));
  }
  { //merchant_pub
    struct GNUNET_CRYPTO_EddsaPrivateKey *eddsa_prv;

    eddsa_prv = GNUNET_CRYPTO_eddsa_key_create ();
    GNUNET_assert(NULL != eddsa_prv);
    GNUNET_CRYPTO_eddsa_key_get_public (
      eddsa_prv,
      &merchant_pub.eddsa_pub);
    GNUNET_free (eddsa_prv);
  }
  timestamp = GNUNET_TIME_absolute_get ();
  refund_deadline = GNUNET_TIME_absolute_get ();
  GNUNET_assert (GNUNET_OK ==
                 TALER_string_to_amount (CURRENCY ":1.1",
                                         &amount_with_fee));
  GNUNET_assert (GNUNET_OK ==
                 TALER_string_to_amount (CURRENCY ":0.1",
                                         &deposit_fee));
  {
    deposit->coin.coin_pub = coin->public_info.coin_pub;
    deposit->coin.denom_pub.rsa_public_key = GNUNET_CRYPTO_rsa_public_key_dup (
      coin->public_info.denom_pub.rsa_public_key);
    GNUNET_assert (NULL != coin->public_info.denom_pub.rsa_public_key);
    deposit->coin.denom_sig.rsa_signature = GNUNET_CRYPTO_rsa_signature_dup (
      coin->public_info.denom_sig.rsa_signature);
    GNUNET_assert (NULL != coin->public_info.denom_sig.rsa_signature);
  }
  deposit->csig = csig;
  deposit->h_contract = h_contract;
  deposit->h_wire = h_wire;
  deposit->wire = json_loads (wire, 0, NULL);
  deposit->transaction_id = transaction_id++;
  deposit->timestamp = timestamp;
  deposit->refund_deadline = refund_deadline;
  deposit->amount_with_fee = amount_with_fee;
  deposit->deposit_fee = deposit_fee;
  return deposit;
}


/**
 * Copies the given deposit
 * @param reserve the deposit copy
 * @return a copy of @a deposit; NULL if error
 */
struct TALER_MINTDB_Deposit *
PERF_TALER_MINTDB_deposit_copy (const struct TALER_MINTDB_Deposit *deposit)
{
  struct TALER_MINTDB_Deposit *copy;

  copy = GNUNET_new (struct TALER_MINTDB_Deposit);
  *copy = *deposit;
<<<<<<< HEAD
  json_incref (deposit->wire);
  copy->coin.denom_pub.rsa_public_key = 
=======
  json_incref (copy->wire);
  copy->coin.denom_pub.rsa_public_key =
>>>>>>> 0cbd9105
    GNUNET_CRYPTO_rsa_public_key_dup (deposit->coin.denom_pub.rsa_public_key);
  copy->coin.denom_sig.rsa_signature =
    GNUNET_CRYPTO_rsa_signature_dup (deposit->coin.denom_sig.rsa_signature);
  return copy;
}


/**
 * Free memory of a deposit
 * @param deposit pointer to the structure to free
 */
int
PERF_TALER_MINTDB_deposit_free (struct TALER_MINTDB_Deposit *deposit)
{
  if (NULL == deposit)
    return GNUNET_OK;
  GNUNET_CRYPTO_rsa_public_key_free (deposit->coin.denom_pub.rsa_public_key);
  GNUNET_CRYPTO_rsa_signature_free (deposit->coin.denom_sig.rsa_signature);
  json_decref (deposit->wire);
  GNUNET_free (deposit);
  return GNUNET_OK;
}


/**
 * Generate a CollectableBlindcoin for testing purpuses
 * @param dki denomination key used to sign the coin
 * @param reserve reserve providing the money for the coin
 * @return a randomly generated CollectableBlindcoin
 */
struct PERF_TALER_MINTDB_Coin *
PERF_TALER_MINTDB_coin_init (
  const struct TALER_MINTDB_DenominationKeyIssueInformation *dki,
  const struct PERF_TALER_MINTDB_Reserve *reserve)
{
  struct PERF_TALER_MINTDB_Coin *coin;
  struct GNUNET_CRYPTO_EddsaPrivateKey *priv;

  coin = GNUNET_new (struct PERF_TALER_MINTDB_Coin);
  GNUNET_assert (NULL != coin);
  /* priv */

  priv = GNUNET_CRYPTO_eddsa_key_create();
  GNUNET_assert (NULL != priv);
  coin->priv = *priv;
  GNUNET_free (priv);

  /* public_info */
  GNUNET_CRYPTO_eddsa_key_get_public (&coin->priv,
                                      &coin->public_info.coin_pub.eddsa_pub);
<<<<<<< HEAD
  coin->public_info.denom_pub.rsa_public_key = 
    GNUNET_CRYPTO_rsa_public_key_dup (dki->denom_pub.rsa_public_key);
  coin->public_info.denom_sig.rsa_signature = 
    GNUNET_CRYPTO_rsa_sign (dki->denom_priv.rsa_private_key,
                            &coin->public_info.coin_pub,
                            sizeof (struct TALER_CoinSpendPublicKeyP));
  GNUNET_assert (NULL != coin->public_info.denom_pub.rsa_public_key);
  GNUNET_assert (NULL != coin->public_info.denom_sig.rsa_signature);

  /* blind */
  coin->blind.sig.rsa_signature = 
    GNUNET_CRYPTO_rsa_signature_dup (coin->public_info.denom_sig.rsa_signature);
  coin->blind.denom_pub.rsa_public_key = 
    GNUNET_CRYPTO_rsa_public_key_dup (dki->denom_pub.rsa_public_key);
  GNUNET_assert (NULL != coin->blind.sig.rsa_signature);
  GNUNET_assert (NULL != coin->blind.denom_pub.rsa_public_key);
=======
  GNUNET_assert (NULL !=
                 (coin->public_info.denom_pub.rsa_public_key =
                  GNUNET_CRYPTO_rsa_public_key_dup (dki->denom_pub.rsa_public_key)));
  GNUNET_assert (NULL !=
                 (coin->public_info.denom_sig.rsa_signature =
                  GNUNET_CRYPTO_rsa_sign (dki->denom_priv.rsa_private_key,
                                          &coin->public_info.coin_pub,
                                          sizeof (struct TALER_CoinSpendPublicKeyP))));

  /* blind */
  GNUNET_assert (NULL !=
                 (coin->blind.sig.rsa_signature =
                  GNUNET_CRYPTO_rsa_signature_dup (coin->public_info.denom_sig.rsa_signature)));
  GNUNET_assert (NULL !=
                 (coin->blind.denom_pub.rsa_public_key =
                  GNUNET_CRYPTO_rsa_public_key_dup (dki->denom_pub.rsa_public_key)));
>>>>>>> 0cbd9105
  TALER_amount_ntoh (&coin->blind.amount_with_fee,
                     &dki->issue.properties.value);
  TALER_amount_ntoh (&coin->blind.withdraw_fee,
                     &dki->issue.properties.fee_withdraw);
  coin->blind.reserve_pub = reserve->reserve.pub;
  GNUNET_CRYPTO_hash_create_random (GNUNET_CRYPTO_QUALITY_WEAK,
                                    &coin->blind.h_coin_envelope);
<<<<<<< HEAD
=======
  {
    struct {
      struct TALER_ReservePublicKeyP reserve_pub;
      struct GNUNET_HashCode hash;
    } data;

    data.reserve_pub = reserve->reserve.pub;
    data.hash = coin->blind.h_coin_envelope;
    GNUNET_assert (NULL !=
                   (coin->blind.sig.rsa_signature =
                    GNUNET_CRYPTO_rsa_sign (dki->denom_priv.rsa_private_key,
                                            &data,
                                            sizeof (data))));
  }
>>>>>>> 0cbd9105
  return coin;
}


/**
 * Copies the given coin
 * @param coin the coin to copy
 * @return a copy of coin; NULL if error
 */
struct PERF_TALER_MINTDB_Coin *
PERF_TALER_MINTDB_coin_copy (const struct PERF_TALER_MINTDB_Coin *coin)
{
  struct PERF_TALER_MINTDB_Coin *copy;

<<<<<<< HEAD
  copy = GNUNET_new (struct PERF_TALER_MINTDB_Coin);
  GNUNET_assert (NULL != copy);
=======
  GNUNET_assert (NULL !=
                 (copy = GNUNET_new (struct PERF_TALER_MINTDB_Coin)));
>>>>>>> 0cbd9105
  /* priv */
  copy->priv = coin->priv;
  /* public_info */
  copy->public_info.coin_pub = coin->public_info.coin_pub;
  copy->public_info.denom_pub.rsa_public_key =
   GNUNET_CRYPTO_rsa_public_key_dup (coin->public_info.denom_pub.rsa_public_key);
  GNUNET_assert (NULL != copy->public_info.denom_pub.rsa_public_key);
  copy->public_info.denom_sig.rsa_signature =
    GNUNET_CRYPTO_rsa_signature_dup (coin->public_info.denom_sig.rsa_signature);
  GNUNET_assert (NULL != coin->public_info.denom_sig.rsa_signature);

  /* blind */
  copy->blind.sig.rsa_signature =
   GNUNET_CRYPTO_rsa_signature_dup (coin->blind.sig.rsa_signature);
  GNUNET_assert (NULL != copy->blind.sig.rsa_signature);
  copy->blind.denom_pub.rsa_public_key =
   GNUNET_CRYPTO_rsa_public_key_dup (coin->blind.denom_pub.rsa_public_key);
  GNUNET_assert (NULL != copy->blind.denom_pub.rsa_public_key);
  copy->blind.amount_with_fee = coin->blind.amount_with_fee;
  copy->blind.withdraw_fee = coin->blind.withdraw_fee;
  copy->blind.reserve_pub = coin->blind.reserve_pub;
  copy->blind.h_coin_envelope = coin->blind.h_coin_envelope;
  copy->blind.reserve_sig = coin->blind.reserve_sig;

  return copy;
}


/**
 * Liberate memory of @a coin
 * @param coin pointer to the structure to free
 */
int
PERF_TALER_MINTDB_coin_free (struct PERF_TALER_MINTDB_Coin *coin)
{
  if (NULL == coin)
    return GNUNET_OK;
  GNUNET_CRYPTO_rsa_public_key_free (coin->public_info.denom_pub.rsa_public_key);
  GNUNET_CRYPTO_rsa_signature_free (coin->public_info.denom_sig.rsa_signature);
  GNUNET_CRYPTO_rsa_signature_free (coin->blind.sig.rsa_signature);
  GNUNET_CRYPTO_rsa_public_key_free (coin->blind.denom_pub.rsa_public_key);
  GNUNET_free (coin);
  return GNUNET_OK;
}


/**
 * @return a randomly generated refresh session
 */
struct TALER_MINTDB_RefreshSession *
PERF_TALER_MINTDB_refresh_session_init ()
{
  struct TALER_MINTDB_RefreshSession *refresh_session;

  GNUNET_assert (NULL !=
                 (refresh_session = GNUNET_new (struct TALER_MINTDB_RefreshSession)));
  refresh_session->noreveal_index = 1;
  refresh_session->num_oldcoins = 1;
  refresh_session->num_newcoins = 1;

  return refresh_session;
}


/**
 * @return #GNUNET_OK if the copy was successful, #GNUNET_SYSERR if it wasn't
 */
int
PERF_TALER_MINTDB_refresh_session_copy (struct TALER_MINTDB_RefreshSession *session,
                                        struct TALER_MINTDB_RefreshSession *copy)
{
  *copy = *session;
  return GNUNET_OK;
}


/**
 * Free a refresh session
 */
int
PERF_TALER_MINTDB_refresh_session_free (struct TALER_MINTDB_RefreshSession *refresh_session)
{
  if (NULL == refresh_session)
    return GNUNET_OK;
  return GNUNET_OK;
  GNUNET_free (refresh_session);
}


/**
 * Create a melt operation
 *
 * @param session the refresh session
 * @param dki the denomination the melted coin uses
 * @return a pointer to a #TALER_MINTDB_RefreshMelt
 */
struct TALER_MINTDB_RefreshMelt *
PERF_TALER_MINTDB_refresh_melt_init (struct GNUNET_HashCode *session,
                                     struct PERF_TALER_MINTDB_Coin *coin)
{
  struct TALER_MINTDB_RefreshMelt *melt;
  struct TALER_CoinSpendSignatureP coin_sig;
  struct TALER_Amount amount;
  struct TALER_Amount amount_with_fee;

  {
    struct
    {
      struct GNUNET_CRYPTO_EccSignaturePurpose purpose;
      struct GNUNET_HashCode session;
    } to_sign;

    to_sign.purpose.purpose = GNUNET_SIGNATURE_PURPOSE_TEST;
    to_sign.purpose.size = htonl (sizeof (to_sign));
    to_sign.session = *session;
    GNUNET_CRYPTO_eddsa_sign (&coin->priv,
                              &to_sign.purpose,
                              &coin_sig.eddsa_signature);
  }
  GNUNET_assert (GNUNET_OK == TALER_string_to_amount (CURRENCY ":1.1",
                                                      &amount));
  GNUNET_assert (GNUNET_OK == TALER_string_to_amount (CURRENCY ":0.1",
                                                      &amount_with_fee));
  melt = GNUNET_new (struct TALER_MINTDB_RefreshMelt);
  melt->coin.coin_pub = coin->public_info.coin_pub;
  melt->coin.denom_sig.rsa_signature =
    GNUNET_CRYPTO_rsa_signature_dup (coin->public_info.denom_sig.rsa_signature);
  melt->coin.denom_pub.rsa_public_key =
    GNUNET_CRYPTO_rsa_public_key_dup (coin->public_info.denom_pub.rsa_public_key);
  GNUNET_assert (NULL != melt->coin.denom_pub.rsa_public_key);
  GNUNET_assert (NULL != melt->coin.denom_sig.rsa_signature);
  melt->coin_sig = coin_sig;
  melt->session_hash = *session;
  melt->amount_with_fee = amount;
  melt->melt_fee = amount_with_fee;
  return melt;
}


/**
 * Copies the internals of a #TALER_MINTDB_RefreshMelt
 *
 * @param melt the refresh melt to copy
 * @return an copy of @ melt
 */
struct TALER_MINTDB_RefreshMelt *
PERF_TALER_MINTDB_refresh_melt_copy (const struct TALER_MINTDB_RefreshMelt *melt)
{
  struct TALER_MINTDB_RefreshMelt *copy;

  copy = GNUNET_new (struct TALER_MINTDB_RefreshMelt);
  *copy = *melt;
<<<<<<< HEAD
  copy->coin.denom_sig.rsa_signature = 
    GNUNET_CRYPTO_rsa_signature_dup (melt->coin.denom_sig.rsa_signature);
  GNUNET_assert (NULL != copy->coin.denom_sig.rsa_signature);
=======
  GNUNET_assert (NULL !=
                 (copy->coin.denom_sig.rsa_signature =
                  GNUNET_CRYPTO_rsa_signature_dup (melt->coin.denom_sig.rsa_signature)));
>>>>>>> 0cbd9105

  return copy;
}


/**
 * Free the internal memory of a #TALER_MINTDB_RefreshMelt
 *
 * @param melt the #TALER_MINTDB_RefreshMelt to free
 * @return #GNUNET_OK if the operation was successful, #GNUNET_SYSERROR
 */
int
PERF_TALER_MINTDB_refresh_melt_free (struct TALER_MINTDB_RefreshMelt *melt)
{
  GNUNET_CRYPTO_rsa_signature_free (melt->coin.denom_sig.rsa_signature);
  GNUNET_free (melt);
  return GNUNET_OK;
}


/**
 * Create a #TALER_MINTDB_RefreshCommitCoin
 */
struct TALER_MINTDB_RefreshCommitCoin *
PERF_TALER_MINTDB_refresh_commit_coin_init ()
{
  struct TALER_MINTDB_RefreshCommitCoin *commit_coin;
  struct TALER_RefreshLinkEncrypted *refresh_link;

  commit_coin = GNUNET_new (struct TALER_MINTDB_RefreshCommitCoin);
  GNUNET_assert (NULL != commit_coin);
  {/* refresh_link */
    refresh_link = GNUNET_new (struct TALER_RefreshLinkEncrypted);
    *refresh_link = (struct TALER_RefreshLinkEncrypted)
    {
      .blinding_key_enc = "blinding_key",
      .blinding_key_enc_size = 13
    };
    refresh_link->blinding_key_enc_size = 32;
    GNUNET_CRYPTO_random_block (GNUNET_CRYPTO_QUALITY_WEAK,
                                &refresh_link->coin_priv_enc,
                                sizeof(struct TALER_CoinSpendPrivateKeyP));
  }
  commit_coin->coin_ev = "coin_ev";
  commit_coin->coin_ev_size = 8;
  commit_coin->refresh_link = refresh_link;
  return commit_coin;
}<|MERGE_RESOLUTION|>--- conflicted
+++ resolved
@@ -294,13 +294,8 @@
 
   copy = GNUNET_new (struct TALER_MINTDB_Deposit);
   *copy = *deposit;
-<<<<<<< HEAD
-  json_incref (deposit->wire);
-  copy->coin.denom_pub.rsa_public_key = 
-=======
   json_incref (copy->wire);
   copy->coin.denom_pub.rsa_public_key =
->>>>>>> 0cbd9105
     GNUNET_CRYPTO_rsa_public_key_dup (deposit->coin.denom_pub.rsa_public_key);
   copy->coin.denom_sig.rsa_signature =
     GNUNET_CRYPTO_rsa_signature_dup (deposit->coin.denom_sig.rsa_signature);
@@ -351,7 +346,6 @@
   /* public_info */
   GNUNET_CRYPTO_eddsa_key_get_public (&coin->priv,
                                       &coin->public_info.coin_pub.eddsa_pub);
-<<<<<<< HEAD
   coin->public_info.denom_pub.rsa_public_key = 
     GNUNET_CRYPTO_rsa_public_key_dup (dki->denom_pub.rsa_public_key);
   coin->public_info.denom_sig.rsa_signature = 
@@ -368,24 +362,6 @@
     GNUNET_CRYPTO_rsa_public_key_dup (dki->denom_pub.rsa_public_key);
   GNUNET_assert (NULL != coin->blind.sig.rsa_signature);
   GNUNET_assert (NULL != coin->blind.denom_pub.rsa_public_key);
-=======
-  GNUNET_assert (NULL !=
-                 (coin->public_info.denom_pub.rsa_public_key =
-                  GNUNET_CRYPTO_rsa_public_key_dup (dki->denom_pub.rsa_public_key)));
-  GNUNET_assert (NULL !=
-                 (coin->public_info.denom_sig.rsa_signature =
-                  GNUNET_CRYPTO_rsa_sign (dki->denom_priv.rsa_private_key,
-                                          &coin->public_info.coin_pub,
-                                          sizeof (struct TALER_CoinSpendPublicKeyP))));
-
-  /* blind */
-  GNUNET_assert (NULL !=
-                 (coin->blind.sig.rsa_signature =
-                  GNUNET_CRYPTO_rsa_signature_dup (coin->public_info.denom_sig.rsa_signature)));
-  GNUNET_assert (NULL !=
-                 (coin->blind.denom_pub.rsa_public_key =
-                  GNUNET_CRYPTO_rsa_public_key_dup (dki->denom_pub.rsa_public_key)));
->>>>>>> 0cbd9105
   TALER_amount_ntoh (&coin->blind.amount_with_fee,
                      &dki->issue.properties.value);
   TALER_amount_ntoh (&coin->blind.withdraw_fee,
@@ -393,23 +369,7 @@
   coin->blind.reserve_pub = reserve->reserve.pub;
   GNUNET_CRYPTO_hash_create_random (GNUNET_CRYPTO_QUALITY_WEAK,
                                     &coin->blind.h_coin_envelope);
-<<<<<<< HEAD
-=======
-  {
-    struct {
-      struct TALER_ReservePublicKeyP reserve_pub;
-      struct GNUNET_HashCode hash;
-    } data;
-
-    data.reserve_pub = reserve->reserve.pub;
-    data.hash = coin->blind.h_coin_envelope;
-    GNUNET_assert (NULL !=
-                   (coin->blind.sig.rsa_signature =
-                    GNUNET_CRYPTO_rsa_sign (dki->denom_priv.rsa_private_key,
-                                            &data,
-                                            sizeof (data))));
-  }
->>>>>>> 0cbd9105
+
   return coin;
 }
 
@@ -424,13 +384,8 @@
 {
   struct PERF_TALER_MINTDB_Coin *copy;
 
-<<<<<<< HEAD
   copy = GNUNET_new (struct PERF_TALER_MINTDB_Coin);
   GNUNET_assert (NULL != copy);
-=======
-  GNUNET_assert (NULL !=
-                 (copy = GNUNET_new (struct PERF_TALER_MINTDB_Coin)));
->>>>>>> 0cbd9105
   /* priv */
   copy->priv = coin->priv;
   /* public_info */
@@ -583,15 +538,9 @@
 
   copy = GNUNET_new (struct TALER_MINTDB_RefreshMelt);
   *copy = *melt;
-<<<<<<< HEAD
   copy->coin.denom_sig.rsa_signature = 
     GNUNET_CRYPTO_rsa_signature_dup (melt->coin.denom_sig.rsa_signature);
   GNUNET_assert (NULL != copy->coin.denom_sig.rsa_signature);
-=======
-  GNUNET_assert (NULL !=
-                 (copy->coin.denom_sig.rsa_signature =
-                  GNUNET_CRYPTO_rsa_signature_dup (melt->coin.denom_sig.rsa_signature)));
->>>>>>> 0cbd9105
 
   return copy;
 }
