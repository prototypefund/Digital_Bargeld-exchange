<<<<<<< HEAD
Mon Jun  6 23:59:05 CEST 2016
	Minor code cleanup, fixing FTBFS when run with just 'make'
	or when header installed to a location not included.
	Releasing taler-exchange 0.0.1. -CG
=======
Tue Jun  7 15:13:46 CEST 2016
	Adding public key of the exchange that was used to sign replies
	to applicable callbacks of libtalerexchange. (This will eventually
	be needed by the merchant's backend.) -CG
>>>>>>> 32a0ddde

Wed Jun  1 17:27:36 CEST 2016
	Releasing taler-exchange 0.0.0. -CG<|MERGE_RESOLUTION|>--- conflicted
+++ resolved
@@ -1,14 +1,12 @@
-<<<<<<< HEAD
+Tue Jun  7 15:13:46 CEST 2016
+        Adding public key of the exchange that was used to sign replies
+        to applicable callbacks of libtalerexchange. (This will eventually
+        be needed by the merchant's backend.) -CG
+
 Mon Jun  6 23:59:05 CEST 2016
 	Minor code cleanup, fixing FTBFS when run with just 'make'
 	or when header installed to a location not included.
 	Releasing taler-exchange 0.0.1. -CG
-=======
-Tue Jun  7 15:13:46 CEST 2016
-	Adding public key of the exchange that was used to sign replies
-	to applicable callbacks of libtalerexchange. (This will eventually
-	be needed by the merchant's backend.) -CG
->>>>>>> 32a0ddde
 
 Wed Jun  1 17:27:36 CEST 2016
 	Releasing taler-exchange 0.0.0. -CG